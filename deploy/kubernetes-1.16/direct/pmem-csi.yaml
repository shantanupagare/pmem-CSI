apiVersion: v1
kind: ServiceAccount
metadata:
  labels:
    pmem-csi.intel.com/deployment: direct-production
  name: pmem-csi-controller
  namespace: default
---
apiVersion: rbac.authorization.k8s.io/v1
kind: Role
metadata:
  labels:
    pmem-csi.intel.com/deployment: direct-production
  name: pmem-csi-external-provisioner-cfg
  namespace: default
rules:
- apiGroups:
  - ""
  resources:
  - endpoints
  verbs:
  - get
  - watch
  - list
  - delete
  - update
  - create
- apiGroups:
  - coordination.k8s.io
  resources:
  - leases
  verbs:
  - get
  - watch
  - list
  - delete
  - update
  - create
---
apiVersion: rbac.authorization.k8s.io/v1
kind: ClusterRole
metadata:
  labels:
    pmem-csi.intel.com/deployment: direct-production
  name: pmem-csi-external-provisioner-runner
rules:
- apiGroups:
  - ""
  resources:
  - persistentvolumes
  verbs:
  - get
  - list
  - watch
  - create
  - delete
- apiGroups:
  - ""
  resources:
  - persistentvolumeclaims
  verbs:
  - get
  - list
  - watch
  - update
- apiGroups:
  - storage.k8s.io
  resources:
  - storageclasses
  verbs:
  - get
  - list
  - watch
- apiGroups:
  - ""
  resources:
  - events
  verbs:
  - list
  - watch
  - create
  - update
  - patch
- apiGroups:
  - snapshot.storage.k8s.io
  resources:
  - volumesnapshots
  verbs:
  - get
  - list
- apiGroups:
  - snapshot.storage.k8s.io
  resources:
  - volumesnapshotcontents
  verbs:
  - get
  - list
- apiGroups:
  - storage.k8s.io
  resources:
  - csinodes
  verbs:
  - get
  - list
  - watch
- apiGroups:
  - ""
  resources:
  - nodes
  verbs:
  - get
  - list
  - watch
---
apiVersion: rbac.authorization.k8s.io/v1
kind: RoleBinding
metadata:
  labels:
    pmem-csi.intel.com/deployment: direct-production
  name: pmem-csi-csi-provisioner-role-cfg
  namespace: default
roleRef:
  apiGroup: rbac.authorization.k8s.io
  kind: Role
  name: pmem-csi-external-provisioner-cfg
subjects:
- kind: ServiceAccount
  name: pmem-csi-controller
  namespace: default
---
apiVersion: rbac.authorization.k8s.io/v1
kind: ClusterRoleBinding
metadata:
  labels:
    pmem-csi.intel.com/deployment: direct-production
  name: pmem-csi-csi-provisioner-role
roleRef:
  apiGroup: rbac.authorization.k8s.io
  kind: ClusterRole
  name: pmem-csi-external-provisioner-runner
subjects:
- kind: ServiceAccount
  name: pmem-csi-controller
  namespace: default
---
apiVersion: v1
kind: Service
metadata:
  labels:
    pmem-csi.intel.com/deployment: direct-production
  name: pmem-csi-controller
  namespace: default
spec:
  ports:
  - port: 10000
    targetPort: 10000
  selector:
    app: pmem-csi-controller
    pmem-csi.intel.com/deployment: direct-production
---
apiVersion: v1
kind: Service
metadata:
  labels:
    pmem-csi.intel.com/deployment: direct-production
  name: pmem-csi-metrics
  namespace: default
spec:
  ports:
  - port: 10010
    targetPort: 10010
  selector:
    app: pmem-csi-controller
    pmem-csi.intel.com/deployment: direct-production
  type: NodePort
---
apiVersion: apps/v1
kind: StatefulSet
metadata:
  labels:
    pmem-csi.intel.com/deployment: direct-production
  name: pmem-csi-controller
  namespace: default
spec:
  replicas: 1
  selector:
    matchLabels:
      app: pmem-csi-controller
      pmem-csi.intel.com/deployment: direct-production
  serviceName: pmem-csi-controller
  template:
    metadata:
      labels:
        app: pmem-csi-controller
        pmem-csi.intel.com/deployment: direct-production
        pmem-csi.intel.com/webhook: ignore
    spec:
      containers:
      - command:
        - /usr/local/bin/pmem-csi-driver
        - -v=3
        - -mode=controller
        - -endpoint=unix:///csi/csi-controller.sock
        - -registryEndpoint=tcp://0.0.0.0:10000
        - -metricsListen=:10010
        - -nodeid=$(KUBE_NODE_NAME)
        - -caFile=/certs/ca.crt
        - -certFile=/certs/tls.crt
        - -keyFile=/certs/tls.key
        - -drivername=$(PMEM_CSI_DRIVER_NAME)
        env:
        - name: KUBE_NODE_NAME
          valueFrom:
            fieldRef:
              apiVersion: v1
              fieldPath: spec.nodeName
        - name: TERMINATION_LOG_PATH
          value: /tmp/termination-log
        - name: PMEM_CSI_DRIVER_NAME
          value: pmem-csi.intel.com
        image: intel/pmem-csi-driver:canary
        imagePullPolicy: Always
        name: pmem-driver
        terminationMessagePath: /tmp/termination-log
        volumeMounts:
        - mountPath: /certs
          name: registry-cert
        - mountPath: /csi
          name: plugin-socket-dir
      - args:
        - -v=3
        - --csi-address=/csi/csi-controller.sock
        - --feature-gates=Topology=true
        - --strict-topology=true
        - --timeout=5m
<<<<<<< HEAD
        - --strict-topology=true
=======
>>>>>>> 06103045
        image: quay.io/k8scsi/csi-provisioner:v1.2.1
        imagePullPolicy: Always
        name: external-provisioner
        volumeMounts:
        - mountPath: /csi
          name: plugin-socket-dir
      serviceAccountName: pmem-csi-controller
      volumes:
      - emptyDir: null
        name: plugin-socket-dir
      - name: registry-cert
        secret:
          secretName: pmem-csi-registry-secrets
---
apiVersion: apps/v1
kind: DaemonSet
metadata:
  labels:
    pmem-csi.intel.com/deployment: direct-production
  name: pmem-csi-node
  namespace: default
spec:
  selector:
    matchLabels:
      app: pmem-csi-node
      pmem-csi.intel.com/deployment: direct-production
  template:
    metadata:
      labels:
        app: pmem-csi-node
        pmem-csi.intel.com/deployment: direct-production
        pmem-csi.intel.com/webhook: ignore
    spec:
      containers:
      - command:
        - /usr/local/bin/pmem-csi-driver
        - -deviceManager=direct
        - -v=3
        - -mode=node
        - -endpoint=unix:///pmem-csi/csi.sock
        - -nodeid=$(KUBE_NODE_NAME)
        - -controllerEndpoint=tcp://$(KUBE_POD_IP):10001
        - -registryEndpoint=tcp://pmem-csi-controller:10000
        - -caFile=/certs/ca.crt
        - -certFile=/certs/tls.crt
        - -keyFile=/certs/tls.key
        - -statePath=/pmem-csi
        - -drivername=$(PMEM_CSI_DRIVER_NAME)
        env:
        - name: KUBE_NODE_NAME
          valueFrom:
            fieldRef:
              apiVersion: v1
              fieldPath: spec.nodeName
        - name: KUBE_POD_IP
          valueFrom:
            fieldRef:
              apiVersion: v1
              fieldPath: status.podIP
        - name: PMEM_CSI_DRIVER_NAME
          value: pmem-csi.intel.com
        - name: TERMINATION_LOG_PATH
          value: /tmp/termination-log
        image: intel/pmem-csi-driver:canary
        imagePullPolicy: Always
        name: pmem-driver
        securityContext:
          privileged: true
        terminationMessagePath: /tmp/termination-log
        volumeMounts:
        - mountPath: /var/lib/kubelet/plugins/kubernetes.io/csi
          mountPropagation: Bidirectional
          name: mountpoint-dir
        - mountPath: /var/lib/kubelet/pods
          mountPropagation: Bidirectional
          name: pods-dir
        - mountPath: /certs
          name: node-cert
        - mountPath: /dev
          name: dev-dir
        - mountPath: /pmem-csi
          name: pmem-state-dir
        - mountPath: /sys
          name: sys-dir
      - args:
        - -v=3
        - --kubelet-registration-path=/var/lib/$(PMEM_CSI_DRIVER_NAME)/csi.sock
        - --csi-address=/pmem-csi/csi.sock
        env:
        - name: PMEM_CSI_DRIVER_NAME
          value: pmem-csi.intel.com
        image: quay.io/k8scsi/csi-node-driver-registrar:v1.1.0
        imagePullPolicy: Always
        name: driver-registrar
        volumeMounts:
        - mountPath: /pmem-csi
          name: pmem-state-dir
        - mountPath: /registration
          name: registration-dir
      nodeSelector:
        storage: pmem
      volumes:
      - hostPath:
          path: /var/lib/kubelet/plugins_registry/
          type: DirectoryOrCreate
        name: registration-dir
      - hostPath:
          path: /var/lib/kubelet/plugins/kubernetes.io/csi
          type: DirectoryOrCreate
        name: mountpoint-dir
      - hostPath:
          path: /var/lib/kubelet/pods
          type: DirectoryOrCreate
        name: pods-dir
      - name: node-cert
        secret:
          secretName: pmem-csi-node-secrets
      - hostPath:
          path: /var/lib/pmem-csi.intel.com
          type: DirectoryOrCreate
        name: pmem-state-dir
      - hostPath:
          path: /dev
          type: DirectoryOrCreate
        name: dev-dir
      - hostPath:
          path: /sys
          type: DirectoryOrCreate
        name: sys-dir
---
apiVersion: storage.k8s.io/v1beta1
kind: CSIDriver
metadata:
  labels:
    pmem-csi.intel.com/deployment: direct-production
  name: pmem-csi.intel.com
spec:
  attachRequired: false
  podInfoOnMount: true
  volumeLifecycleModes:
  - Persistent
  - Ephemeral<|MERGE_RESOLUTION|>--- conflicted
+++ resolved
@@ -233,10 +233,6 @@
         - --feature-gates=Topology=true
         - --strict-topology=true
         - --timeout=5m
-<<<<<<< HEAD
-        - --strict-topology=true
-=======
->>>>>>> 06103045
         image: quay.io/k8scsi/csi-provisioner:v1.2.1
         imagePullPolicy: Always
         name: external-provisioner
