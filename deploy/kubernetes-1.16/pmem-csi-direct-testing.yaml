--- conflicted
+++ resolved
@@ -253,10 +253,6 @@
         - --feature-gates=Topology=true
         - --strict-topology=true
         - --timeout=5m
-<<<<<<< HEAD
-        - --strict-topology=true
-=======
->>>>>>> 06103045
         - -v=5
         image: quay.io/k8scsi/csi-provisioner:v1.2.1
         imagePullPolicy: Always
