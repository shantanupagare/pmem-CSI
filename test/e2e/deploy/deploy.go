/*
Copyright 2020 Intel Corporation.

SPDX-License-Identifier: Apache-2.0
*/

package deploy

import (
	"context"
	"crypto/tls"
	"fmt"
	"net/http"
	"os"
	"os/exec"
	"reflect"
	"regexp"
	"time"

	"github.com/prometheus/common/expfmt"
	v1 "k8s.io/api/core/v1"
	apierrs "k8s.io/apimachinery/pkg/api/errors"
	metav1 "k8s.io/apimachinery/pkg/apis/meta/v1"
	"k8s.io/apimachinery/pkg/apis/meta/v1/unstructured"
	"k8s.io/apimachinery/pkg/runtime"
	"k8s.io/kubernetes/test/e2e/framework"

	api "github.com/intel/pmem-csi/pkg/apis/pmemcsi/v1alpha1"
	"github.com/intel/pmem-csi/pkg/pmem-csi-driver"

	"github.com/onsi/ginkgo"
	"github.com/onsi/gomega"
)

const (
	deploymentLabel = "pmem-csi.intel.com/deployment"
)

// InstallHook is the callback function for AddInstallHook.
type InstallHook func(Deployment *Deployment)

// UninstallHook is the callback function for AddUninstallHook.
type UninstallHook func(deploymentName string)

var (
	installHooks   []InstallHook
	uninstallHooks []UninstallHook
)

// AddInstallHook registers a callback which is invoked after a successful driver installation.
func AddInstallHook(h InstallHook) {
	installHooks = append(installHooks, h)
}

// AddUninstallHook registers a callback which is invoked before a driver removal.
func AddUninstallHook(h UninstallHook) {
	uninstallHooks = append(uninstallHooks, h)
}

// WaitForOperator ensures that the PMEM-CSI operator is ready for use, which is
// currently defined as the operator pod in Running phase.
func WaitForOperator(c *Cluster, namespace string) {
	// TODO(avalluri): At later point of time we should add readiness support
	// for the operator. Then we can query directoly the operator if its ready.
	// As interm solution we are just checking Pod.Status.
	gomega.Eventually(func() bool {
		pod, err := c.GetAppInstance("pmem-csi-operator", "", namespace)
		return err == nil && pod.Status.Phase == v1.PodRunning
	}, "5m", "2s").Should(gomega.BeTrue(), "operator not running in namespace %s", namespace)
	ginkgo.By("Operator is ready!")
}

// WaitForPMEMDriver ensures that the PMEM-CSI driver is ready for use, which is
// defined as:
// - controller service is up and running
// - all nodes have registered
func WaitForPMEMDriver(c *Cluster, namespace string) {
	ticker := time.NewTicker(10 * time.Second)
	defer ticker.Stop()
	deadline, cancel := context.WithTimeout(context.Background(), framework.TestContext.SystemDaemonsetStartupTimeout)
	defer cancel()

	tlsConfig := tls.Config{
		// We could load ca.pem with pmemgrpc.LoadClientTLS, but as we are not connecting to it
		// via the service name, that would be enough.
		InsecureSkipVerify: true,
	}
	tr := http.Transport{
		TLSClientConfig: &tlsConfig,
	}
	defer tr.CloseIdleConnections()
	client := &http.Client{
		Transport: &tr,
	}

	ready := func() (err error) {
		defer func() {
			if err != nil {
				framework.Logf("wait for PMEM-CSI: %v", err)
			}
		}()

		// The controller service must be defined.
		port, err := c.GetServicePort("pmem-csi-metrics", "default")
		if err != nil {
			return err
		}

		// We can connect to it and get metrics data.
		url := fmt.Sprintf("https://%s:%d/metrics", c.NodeIP(0), port)
		resp, err := client.Get(url)
		if err != nil {
			return fmt.Errorf("get controller metrics: %v", err)
		}
		if resp.StatusCode != 200 {
			return fmt.Errorf("HTTP GET %s failed: %d", url, resp.StatusCode)
		}

		// Parse and check number of connected nodes. Dump the
		// version number while we are at it.
		parser := expfmt.TextParser{}
		metrics, err := parser.TextToMetricFamilies(resp.Body)
		if err != nil {
			return fmt.Errorf("parse metrics response: %v", err)
		}
		buildInfo, ok := metrics["build_info"]
		if !ok {
			return fmt.Errorf("expected build_info not found in metrics: %v", metrics)
		}
		if len(buildInfo.Metric) != 1 {
			return fmt.Errorf("expected build_info to have one metric, got: %v", buildInfo.Metric)
		}
		buildMetric := buildInfo.Metric[0]
		if len(buildMetric.Label) != 1 {
			return fmt.Errorf("expected build_info to have one label, got: %v", buildMetric.Label)
		}
		label := buildMetric.Label[0]
		if *label.Name != "version" {
			return fmt.Errorf("expected build_info to contain a version label, got: %s", label.Name)
		}
		framework.Logf("PMEM-CSI version: %s", *label.Value)

		pmemNodes, ok := metrics["pmem_nodes"]
		if !ok {
			return fmt.Errorf("expected pmem_nodes not found in metrics: %v", metrics)
		}
		if len(pmemNodes.Metric) != 1 {
			return fmt.Errorf("expected pmem_nodes to have one metric, got: %v", pmemNodes.Metric)
		}
		nodesMetric := pmemNodes.Metric[0]
		actualNodes := int(*nodesMetric.Gauge.Value)
		if actualNodes != c.NumNodes()-1 {
			return fmt.Errorf("only %d of %d nodes have registered", actualNodes, c.NumNodes()-1)
		}

		return nil
	}

	if ready() == nil {
		return
	}
	for {
		select {
		case <-ticker.C:
			if ready() == nil {
				return
			}
		case <-deadline.Done():
			framework.Failf("giving up waiting for PMEM-CSI to start up, check the previous warnings and log output")
		}
	}
}

// RemoveObjects deletes everything that might have been created for a
// PMEM-CSI driver or operator installation (pods, daemonsets,
// statefulsets, driver info, storage classes, etc.).
func RemoveObjects(c *Cluster, deploymentName string) error {
	// Try repeatedly, in case that communication with the API server fails temporarily.
	deadline, cancel := context.WithTimeout(context.Background(), time.Minute)
	defer cancel()
	ticker := time.NewTicker(time.Second)
	defer ticker.Stop()

	framework.Logf("deleting the %s PMEM-CSI deployment", deploymentName)
	for _, h := range uninstallHooks {
		h(deploymentName)
	}

	filter := metav1.ListOptions{
		LabelSelector: fmt.Sprintf("%s in (%s)", deploymentLabel, deploymentName),
	}
	for {
		success := true // No failures so far.
		done := true    // Nothing left.
		failure := func(err error) bool {
			if err != nil && !apierrs.IsNotFound(err) {
				framework.Logf("remove PMEM-CSI: %v", err)
				success = false
				return true
			}
			return false
		}
		del := func(objectMeta metav1.ObjectMeta, object interface{}, deletor func() error) {
			// We found something in this loop iteration. Let's do another one
			// to verify that it really is gone.
			done = false

			// Already getting deleted?
			if objectMeta.DeletionTimestamp != nil {
				return
			}

			// It would be nice if we could print the runtime group/kind information
			// here, but TypeMeta in the objects returned by the client-go interfaces
			// is empty. If there is a way to retrieve it, then it wasn't obvious...
			framework.Logf("deleting %s (%T, %s)", objectMeta.Name, object, objectMeta.UID)
			err := deletor()
			failure(err)
		}

		// Delete all PMEM-CSI deployment objects first to avoid races with the operator
		// restarting things that we want removed.
		if list, err := c.dc.Resource(DeploymentResource).List(filter); !failure(err) && list != nil {
			for _, object := range list.Items {
				deployment := api.Deployment{}
				err := Scheme.Convert(&object, &deployment, nil)
				framework.ExpectNoError(err, "convert %v to PMEM-CSI deployment", object)
				del(deployment.ObjectMeta, deployment, func() error {
					return c.dc.Resource(DeploymentResource).Delete(deployment.Name, nil)
				})
			}
		}

		// We intentionally delete statefulset last because that is
		// how FindDeployment will find it again if we don't manage to
		// delete the entire deployment. Here we just scale it down
		// to trigger pod deletion.
<<<<<<< HEAD
		if list, err := c.cs.AppsV1().StatefulSets("").List(filter); !failure(err) {
			for _, object := range list.Items {
				if *object.Spec.Replicas != 0 {
					*object.Spec.Replicas = 0
					_, err := c.cs.AppsV1().StatefulSets(object.Namespace).Update(&object)
					failure(err)
				}
			}
		}

		// Same for the operator's deployment.
		if list, err := c.cs.AppsV1().Deployments("").List(filter); !failure(err) {
			for _, object := range list.Items {
				if *object.Spec.Replicas != 0 {
					*object.Spec.Replicas = 0
					_, err := c.cs.AppsV1().Deployments(object.Namespace).Update(&object)
=======
		if list, err := c.cs.AppsV1().StatefulSets("").List(context.Background(), filter); !failure(err) {
			for _, set := range list.Items {
				if *set.Spec.Replicas != 0 {
					*set.Spec.Replicas = 0
					_, err := c.cs.AppsV1().StatefulSets(set.Namespace).Update(context.Background(), &set, metav1.UpdateOptions{})
>>>>>>> be332eaa
					failure(err)
				}
			}
		}

		if list, err := c.cs.AppsV1().DaemonSets("").List(context.Background(), filter); !failure(err) {
			for _, object := range list.Items {
<<<<<<< HEAD
				del(object.ObjectMeta, object, func() error {
					return c.cs.AppsV1().DaemonSets(object.Namespace).Delete(object.Name, nil)
=======
				del(object.ObjectMeta, func() error {
					return c.cs.AppsV1().DaemonSets(object.Namespace).Delete(context.Background(), object.Name, metav1.DeleteOptions{})
>>>>>>> be332eaa
				})
			}
		}

		if list, err := c.cs.CoreV1().Pods("").List(context.Background(), filter); !failure(err) {
			for _, object := range list.Items {
<<<<<<< HEAD
				del(object.ObjectMeta, object, func() error {
					return c.cs.CoreV1().Pods(object.Namespace).Delete(object.Name, nil)
=======
				del(object.ObjectMeta, func() error {
					return c.cs.CoreV1().Pods(object.Namespace).Delete(context.Background(), object.Name, metav1.DeleteOptions{})
>>>>>>> be332eaa
				})
			}
		}

		if list, err := c.cs.RbacV1().Roles("").List(context.Background(), filter); !failure(err) {
			for _, object := range list.Items {
<<<<<<< HEAD
				del(object.ObjectMeta, object, func() error {
					return c.cs.RbacV1().Roles(object.Namespace).Delete(object.Name, nil)
=======
				del(object.ObjectMeta, func() error {
					return c.cs.RbacV1().Roles(object.Namespace).Delete(context.Background(), object.Name, metav1.DeleteOptions{})
>>>>>>> be332eaa
				})
			}
		}

		if list, err := c.cs.RbacV1().RoleBindings("").List(context.Background(), filter); !failure(err) {
			for _, object := range list.Items {
<<<<<<< HEAD
				del(object.ObjectMeta, object, func() error {
					return c.cs.RbacV1().RoleBindings(object.Namespace).Delete(object.Name, nil)
=======
				del(object.ObjectMeta, func() error {
					return c.cs.RbacV1().RoleBindings(object.Namespace).Delete(context.Background(), object.Name, metav1.DeleteOptions{})
>>>>>>> be332eaa
				})
			}
		}

		if list, err := c.cs.RbacV1().ClusterRoles().List(context.Background(), filter); !failure(err) {
			for _, object := range list.Items {
<<<<<<< HEAD
				del(object.ObjectMeta, object, func() error {
					return c.cs.RbacV1().ClusterRoles().Delete(object.Name, nil)
=======
				del(object.ObjectMeta, func() error {
					return c.cs.RbacV1().ClusterRoles().Delete(context.Background(), object.Name, metav1.DeleteOptions{})
>>>>>>> be332eaa
				})
			}
		}

		if list, err := c.cs.RbacV1().ClusterRoleBindings().List(context.Background(), filter); !failure(err) {
			for _, object := range list.Items {
<<<<<<< HEAD
				del(object.ObjectMeta, object, func() error {
					return c.cs.RbacV1().ClusterRoleBindings().Delete(object.Name, nil)
=======
				del(object.ObjectMeta, func() error {
					return c.cs.RbacV1().ClusterRoleBindings().Delete(context.Background(), object.Name, metav1.DeleteOptions{})
>>>>>>> be332eaa
				})
			}
		}

		if list, err := c.cs.CoreV1().Services("").List(context.Background(), filter); !failure(err) {
			for _, object := range list.Items {
<<<<<<< HEAD
				del(object.ObjectMeta, object, func() error {
					return c.cs.CoreV1().Services(object.Namespace).Delete(object.Name, nil)
=======
				del(object.ObjectMeta, func() error {
					return c.cs.CoreV1().Services(object.Namespace).Delete(context.Background(), object.Name, metav1.DeleteOptions{})
>>>>>>> be332eaa
				})
			}
		}

		if list, err := c.cs.CoreV1().ServiceAccounts("").List(context.Background(), filter); !failure(err) {
			for _, object := range list.Items {
<<<<<<< HEAD
				del(object.ObjectMeta, object, func() error {
					return c.cs.CoreV1().ServiceAccounts(object.Namespace).Delete(object.Name, nil)
				})
			}
		}

		if list, err := c.cs.CoreV1().Secrets("").List(filter); !failure(err) {
			for _, object := range list.Items {
				del(object.ObjectMeta, object, func() error {
					return c.cs.CoreV1().Secrets(object.Namespace).Delete(object.Name, nil)
				})
			}
		}

		if list, err := c.cs.StorageV1beta1().CSIDrivers().List(filter); !failure(err) {
			for _, object := range list.Items {
				del(object.ObjectMeta, object, func() error {
					return c.cs.StorageV1beta1().CSIDrivers().Delete(object.Name, nil)
=======
				del(object.ObjectMeta, func() error {
					return c.cs.CoreV1().ServiceAccounts(object.Namespace).Delete(context.Background(), object.Name, metav1.DeleteOptions{})
				})
			}
		}

		if list, err := c.cs.StorageV1beta1().CSIDrivers().List(context.Background(), filter); !failure(err) {
			for _, object := range list.Items {
				del(object.ObjectMeta, func() error {
					return c.cs.StorageV1beta1().CSIDrivers().Delete(context.Background(), object.Name, metav1.DeleteOptions{})
>>>>>>> be332eaa
				})
			}
		}

		if done {
<<<<<<< HEAD
			// Nothing else left, now delete the deployments and statefulsets.
			if list, err := c.cs.AppsV1().Deployments("").List(filter); !failure(err) {
				for _, object := range list.Items {
					del(object.ObjectMeta, object, func() error {
						return c.cs.AppsV1().Deployments(object.Namespace).Delete(object.Name, nil)
					})
				}
			}
			if list, err := c.cs.AppsV1().StatefulSets("").List(filter); !failure(err) {
				for _, object := range list.Items {
					del(object.ObjectMeta, object, func() error {
						return c.cs.AppsV1().StatefulSets(object.Namespace).Delete(object.Name, nil)
=======
			// Nothing else left, now delete the statefulset.
			if list, err := c.cs.AppsV1().StatefulSets("").List(context.Background(), filter); !failure(err) {
				for _, object := range list.Items {
					del(object.ObjectMeta, func() error {
						return c.cs.AppsV1().StatefulSets(object.Namespace).Delete(context.Background(), object.Name, metav1.DeleteOptions{})
>>>>>>> be332eaa
					})
				}
			}
		}

		if done && success {
			return nil
		}

		// The actual API calls above are quick, actual deletion
		// is slower. Here we wait for a short while and then
		// check again whether all objects have been deleted.
		select {
		case <-deadline.Done():
			return fmt.Errorf("timed out while trying to delete the %s PMEM-CSI deployment", deploymentName)
		case <-ticker.C:
		}
	}
}

// Deployment contains some information about a some deployed PMEM-CSI component(s).
// Those components can be a full driver installation and/or just the operator.
type Deployment struct {
	// Name string that all objects from the same deployment must
	// have in the DeploymentLabel.
	Name string

	// HasDriver is true if the driver itself is running. The
	// driver is reacting to the usual pmem-csi.intel.com driver
	// name.
	HasDriver bool

	// HasOperator is true if the operator is running.
	HasOperator bool

	// Mode is the driver mode of the deployment.
	Mode pmemcsidriver.DeviceMode

	// Namespace where the namespaced objects of the deployment
	// were created.
	Namespace string

	// Testing is true when socat pods are available.
	Testing bool
}

func (d Deployment) DeploymentMode() string {
	if d.Testing {
		return "testing"
	}
	return "production"
}

<<<<<<< HEAD
// FindDeployment checks whether there is a PMEM-CSI driver and/or
// operator deployment in the cluster. A deployment is found via its
// deployment resp. statefulset object, which must have a
// pmem-csi.intel.com/deployment label.
func FindDeployment(c *Cluster) (*Deployment, error) {
	driver, err := findDriver(c)
	if err != nil {
		return nil, err
	}
	operator, err := findOperator(c)
	if err != nil {
		return nil, err
	}
	if operator != nil && driver != nil && operator.Name != driver.Name {
		return nil, fmt.Errorf("found two different deployments: %s and %s", operator.Name, driver.Name)
	}
	if operator != nil {
		return operator, nil
	}
	if driver != nil {
		return driver, nil
	}
	return nil, nil
}

func findDriver(c *Cluster) (*Deployment, error) {
	list, err := c.cs.AppsV1().StatefulSets("").List(metav1.ListOptions{LabelSelector: deploymentLabel})
=======
// FindPMEMDriver checks whether there is a PMEM-CSI driver
// installation in the cluster. An installation is found via its
// statefulset, which must have a pmem-csi.intel.com/deployment label.
func FindPMEMDriver(c *Cluster) (*Deployment, error) {
	statefulsets, err := c.cs.AppsV1().StatefulSets("").List(context.Background(), metav1.ListOptions{LabelSelector: deploymentLabel})
>>>>>>> be332eaa
	if err != nil {
		return nil, err
	}

	if len(list.Items) == 0 {
		return nil, nil
	}
	name := list.Items[0].Labels[deploymentLabel]
	deployment, err := Parse(name)
	if err != nil {
		return nil, fmt.Errorf("parse label of deployment %s: %v", list.Items[0].Name, err)
	}
	deployment.Namespace = list.Items[0].Namespace

	// Currently we don't support parallel installations, so all
	// objects must belong to each other.
	for _, item := range list.Items {
		if item.Labels[deploymentLabel] != name {
			return nil, fmt.Errorf("found at least two different deployments: %s and %s", item.Labels[deploymentLabel], name)
		}
	}

	return deployment, nil
}

func findOperator(c *Cluster) (*Deployment, error) {
	list, err := c.cs.AppsV1().Deployments("").List(metav1.ListOptions{LabelSelector: deploymentLabel})
	if err != nil {
		return nil, err
	}

	if len(list.Items) == 0 {
		return nil, nil
	}
	name := list.Items[0].Labels[deploymentLabel]
	deployment, err := Parse(name)
	if err != nil {
		return nil, fmt.Errorf("parse label of deployment %s: %v", list.Items[0].Name, err)
	}
	deployment.Namespace = list.Items[0].Namespace

	// Currently we don't support parallel installations, so all
	// objects must belong to each other.
	for _, item := range list.Items {
		if item.Labels[deploymentLabel] != name {
			return nil, fmt.Errorf("found at least two different deployments: %s and %s", item.Labels[deploymentLabel], name)
		}
	}

	return deployment, nil
}

var allDeployments = []string{
	"lvm-testing",
	"lvm-production",
	"direct-testing",
	"direct-production",
	"operator",
	"operator-lvm-production",
	"operator-direct-production",
}
var deploymentRE = regexp.MustCompile(`^(operator)?-?(\w*)?-?(testing|production)?$`)

// Parse the deployment name and sets fields accordingly.
func Parse(deploymentName string) (*Deployment, error) {
	deployment := &Deployment{
		Name:      deploymentName,
		Namespace: "default",
	}

	matches := deploymentRE.FindStringSubmatch(deploymentName)
	if matches == nil {
		return nil, fmt.Errorf("unsupported deployment %s", deploymentName)
	}
	if matches[1] == "operator" {
		deployment.HasOperator = true
	}
	if matches[2] != "" {
		deployment.HasDriver = true
		deployment.Testing = matches[3] == "testing"
		if err := deployment.Mode.Set(matches[2]); err != nil {
			return nil, fmt.Errorf("deployment name %s: %v", deploymentName, err)
		}
	}

	return deployment, nil
}

// EnsureDeployment registers a BeforeEach function which will ensure that when
// a test runs, the desired deployment exists. Deployed drivers are intentionally
// kept running to speed up the execution of multiple tests that all want the
// same kind of deployment.
func EnsureDeployment(deploymentName string) *Deployment {
	deployment, err := Parse(deploymentName)
	if err != nil {
		framework.Failf("internal error while parsing %s: %v", deploymentName, err)
	}

	f := framework.NewDefaultFramework("cluster")
	f.SkipNamespaceCreation = true

	ginkgo.BeforeEach(func() {
		ginkgo.By(fmt.Sprintf("preparing for test %q", ginkgo.CurrentGinkgoTestDescription().FullTestText))
		c, err := NewCluster(f.ClientSet, f.DynamicClient)
		framework.ExpectNoError(err, "get cluster information")
		running, err := FindDeployment(c)
		framework.ExpectNoError(err, "check for PMEM-CSI components")
		if running != nil {
			if reflect.DeepEqual(deployment, running) {
				framework.Logf("reusing existing %s PMEM-CSI components", deployment.Name)
				// Do some sanity checks on the running deployment before the test.
				if deployment.HasDriver {
					WaitForPMEMDriver(c, deployment.Namespace)
				}
				if deployment.HasOperator {
					WaitForOperator(c, deployment.Namespace)
				}
				return
			}
			framework.Logf("have %s PMEM-CSI deployment, want %s -> delete existing deployment", running.Name, deployment.Name)
			err := RemoveObjects(c, running.Name)
			framework.ExpectNoError(err, "remove PMEM-CSI deployment")
		}

		if deployment.HasOperator {
			// At the moment, the only supported deployment method is via test/start-operator.sh.
			cmd := exec.Command("test/start-operator.sh")
			cmd.Dir = os.Getenv("REPO_ROOT")
			cmd.Env = append(os.Environ(),
				"TEST_OPERATOR_DEPLOYMENT="+deployment.Name)
			cmd.Stdout = ginkgo.GinkgoWriter
			cmd.Stderr = ginkgo.GinkgoWriter
			err = cmd.Run()
			framework.ExpectNoError(err, "create operator deployment: %q", deployment.Name)

			WaitForOperator(c, deployment.Namespace)
		}
		if deployment.HasDriver {
			if deployment.HasOperator {
				// Deploy driver through operator.
				dep := &api.Deployment{
					// TypeMeta is needed because
					// DefaultUnstructuredConverter does not add it for us. Is there a better way?
					TypeMeta: metav1.TypeMeta{
						APIVersion: api.SchemeGroupVersion.String(),
						Kind:       "Deployment",
					},
					ObjectMeta: metav1.ObjectMeta{
						Name: "pmem-csi",
						Labels: map[string]string{
							deploymentLabel: deployment.Name,
						},
					},
					Spec: api.DeploymentSpec{
						Image: os.Getenv("PMEM_CSI_IMAGE"), // workaround for https://github.com/intel/pmem-csi/issues/578
						Labels: map[string]string{
							deploymentLabel: deployment.Name,
						},
						// TODO: replace pmemcsidriver.DeviceMode with api.DeviceMode everywhere
						// and remove this cast here.
						DeviceMode: api.DeviceMode(deployment.Mode),
						// As in setup-deployment.sh, only 50% of the available
						// PMEM must be used for LVM, otherwise other tests cannot
						// run after the LVM driver was deployed once.
						PMEMPercentage: 50,
					},
				}
				hash, err := runtime.DefaultUnstructuredConverter.ToUnstructured(dep)
				framework.ExpectNoError(err, "convert %v", dep)
				depUnstructured := &unstructured.Unstructured{
					Object: hash,
				}
				CreateDeploymentCR(f, depUnstructured)
			} else {
				// Deploy with script.
				cmd := exec.Command("test/setup-deployment.sh")
				cmd.Dir = os.Getenv("REPO_ROOT")
				cmd.Env = append(os.Environ(),
					"TEST_DEPLOYMENTMODE="+deployment.DeploymentMode(),
					"TEST_DEVICEMODE="+string(deployment.Mode))
				cmd.Stdout = ginkgo.GinkgoWriter
				cmd.Stderr = ginkgo.GinkgoWriter
				err = cmd.Run()
				framework.ExpectNoError(err, "create %s PMEM-CSI deployment", deployment.Name)
			}

			// We check for a running driver the same way at the moment, by directly
			// looking at the driver state. Long-term we want the operator to do that
			// checking itself.
			WaitForPMEMDriver(c, deployment.Namespace)
		}

		for _, h := range installHooks {
			h(deployment)
		}
	})

	return deployment
}

// DescribeForAll registers tests like gomega.Describe does, except that
// each test will then be invoked for each supported PMEM-CSI deployment
// which has a functional PMEM-CSI driver.
func DescribeForAll(what string, f func(d *Deployment)) bool {
	DescribeForSome(what, RunAllTests, f)
	return true
}

// HasDriver is a filter function for DescribeForSome.
func HasDriver(d *Deployment) bool {
	return d.HasDriver
}

// HasOperator is a filter function for DescribeForSome.
func HasOperator(d *Deployment) bool {
	return d.HasOperator
}

// RunAllTests is a filter function for DescribeForSome which decides
// against what we run the full Kubernetes storage test
// suite. Currently do this for deployments created via .yaml files
// whereas testing with the operator is excluded. This is meant to
// keep overall test suite runtime reasonable and avoid duplication.
func RunAllTests(d *Deployment) bool {
	return d.HasDriver && !d.HasOperator
}

// DescribeForSome registers tests like gomega.Describe does, except that
// each test will then be invoked for those PMEM-CSI deployments which
// pass the filter function.
func DescribeForSome(what string, enabled func(d *Deployment) bool, f func(d *Deployment)) bool {
	for _, deploymentName := range allDeployments {
		deployment, err := Parse(deploymentName)
		if err != nil {
			framework.Failf("internal error while parsing %s: %v", deploymentName, err)
		}
		if enabled(deployment) {
			Describe(deploymentName, deploymentName, what, f)
		}
	}

	return true
}

// deployment name -> top level describe string -> list of test functions for that combination
var tests = map[string]map[string][]func(d *Deployment){}

// Describe remembers a certain test. The actual registration in
// Ginkgo happens in DefineTests, ordered such that all tests with the
// same "deployment" string are defined on after the after with the
// given "describe" string.
//
// When "describe" is already unique, "what" can be left empty.
func Describe(deployment, describe, what string, f func(d *Deployment)) bool {
	group := tests[deployment]
	if group == nil {
		group = map[string][]func(d *Deployment){}
	}
	group[describe] = append(group[describe], func(d *Deployment) {
		if what == "" {
			// Skip one nesting layer.
			f(d)
			return
		}
		ginkgo.Describe(what, func() {
			f(d)
		})
	})
	tests[deployment] = group

	return true
}

// DefineTests must be called to register all tests defined so far via Describe.
func DefineTests() {
	for deploymentName, group := range tests {
		for describe, funcs := range group {
			ginkgo.Describe(describe, func() {
				deployment := EnsureDeployment(deploymentName)
				for _, f := range funcs {
					f(deployment)
				}
			})
		}
	}
}<|MERGE_RESOLUTION|>--- conflicted
+++ resolved
@@ -220,13 +220,13 @@
 
 		// Delete all PMEM-CSI deployment objects first to avoid races with the operator
 		// restarting things that we want removed.
-		if list, err := c.dc.Resource(DeploymentResource).List(filter); !failure(err) && list != nil {
+		if list, err := c.dc.Resource(DeploymentResource).List(context.Background(), filter); !failure(err) && list != nil {
 			for _, object := range list.Items {
 				deployment := api.Deployment{}
 				err := Scheme.Convert(&object, &deployment, nil)
 				framework.ExpectNoError(err, "convert %v to PMEM-CSI deployment", object)
 				del(deployment.ObjectMeta, deployment, func() error {
-					return c.dc.Resource(DeploymentResource).Delete(deployment.Name, nil)
+					return c.dc.Resource(DeploymentResource).Delete(context.Background(), deployment.Name, metav1.DeleteOptions{})
 				})
 			}
 		}
@@ -235,30 +235,22 @@
 		// how FindDeployment will find it again if we don't manage to
 		// delete the entire deployment. Here we just scale it down
 		// to trigger pod deletion.
-<<<<<<< HEAD
-		if list, err := c.cs.AppsV1().StatefulSets("").List(filter); !failure(err) {
+		if list, err := c.cs.AppsV1().StatefulSets("").List(context.Background(), filter); !failure(err) {
 			for _, object := range list.Items {
 				if *object.Spec.Replicas != 0 {
 					*object.Spec.Replicas = 0
-					_, err := c.cs.AppsV1().StatefulSets(object.Namespace).Update(&object)
+					_, err := c.cs.AppsV1().StatefulSets(object.Namespace).Update(context.Background(), &object, metav1.UpdateOptions{})
 					failure(err)
 				}
 			}
 		}
 
 		// Same for the operator's deployment.
-		if list, err := c.cs.AppsV1().Deployments("").List(filter); !failure(err) {
+		if list, err := c.cs.AppsV1().Deployments("").List(context.Background(), filter); !failure(err) {
 			for _, object := range list.Items {
 				if *object.Spec.Replicas != 0 {
 					*object.Spec.Replicas = 0
-					_, err := c.cs.AppsV1().Deployments(object.Namespace).Update(&object)
-=======
-		if list, err := c.cs.AppsV1().StatefulSets("").List(context.Background(), filter); !failure(err) {
-			for _, set := range list.Items {
-				if *set.Spec.Replicas != 0 {
-					*set.Spec.Replicas = 0
-					_, err := c.cs.AppsV1().StatefulSets(set.Namespace).Update(context.Background(), &set, metav1.UpdateOptions{})
->>>>>>> be332eaa
+					_, err := c.cs.AppsV1().Deployments(object.Namespace).Update(context.Background(), &object, metav1.UpdateOptions{})
 					failure(err)
 				}
 			}
@@ -266,153 +258,97 @@
 
 		if list, err := c.cs.AppsV1().DaemonSets("").List(context.Background(), filter); !failure(err) {
 			for _, object := range list.Items {
-<<<<<<< HEAD
-				del(object.ObjectMeta, object, func() error {
-					return c.cs.AppsV1().DaemonSets(object.Namespace).Delete(object.Name, nil)
-=======
-				del(object.ObjectMeta, func() error {
+				del(object.ObjectMeta, object, func() error {
 					return c.cs.AppsV1().DaemonSets(object.Namespace).Delete(context.Background(), object.Name, metav1.DeleteOptions{})
->>>>>>> be332eaa
 				})
 			}
 		}
 
 		if list, err := c.cs.CoreV1().Pods("").List(context.Background(), filter); !failure(err) {
 			for _, object := range list.Items {
-<<<<<<< HEAD
-				del(object.ObjectMeta, object, func() error {
-					return c.cs.CoreV1().Pods(object.Namespace).Delete(object.Name, nil)
-=======
-				del(object.ObjectMeta, func() error {
+				del(object.ObjectMeta, object, func() error {
 					return c.cs.CoreV1().Pods(object.Namespace).Delete(context.Background(), object.Name, metav1.DeleteOptions{})
->>>>>>> be332eaa
 				})
 			}
 		}
 
 		if list, err := c.cs.RbacV1().Roles("").List(context.Background(), filter); !failure(err) {
 			for _, object := range list.Items {
-<<<<<<< HEAD
-				del(object.ObjectMeta, object, func() error {
-					return c.cs.RbacV1().Roles(object.Namespace).Delete(object.Name, nil)
-=======
-				del(object.ObjectMeta, func() error {
+				del(object.ObjectMeta, object, func() error {
 					return c.cs.RbacV1().Roles(object.Namespace).Delete(context.Background(), object.Name, metav1.DeleteOptions{})
->>>>>>> be332eaa
 				})
 			}
 		}
 
 		if list, err := c.cs.RbacV1().RoleBindings("").List(context.Background(), filter); !failure(err) {
 			for _, object := range list.Items {
-<<<<<<< HEAD
-				del(object.ObjectMeta, object, func() error {
-					return c.cs.RbacV1().RoleBindings(object.Namespace).Delete(object.Name, nil)
-=======
-				del(object.ObjectMeta, func() error {
+				del(object.ObjectMeta, object, func() error {
 					return c.cs.RbacV1().RoleBindings(object.Namespace).Delete(context.Background(), object.Name, metav1.DeleteOptions{})
->>>>>>> be332eaa
 				})
 			}
 		}
 
 		if list, err := c.cs.RbacV1().ClusterRoles().List(context.Background(), filter); !failure(err) {
 			for _, object := range list.Items {
-<<<<<<< HEAD
-				del(object.ObjectMeta, object, func() error {
-					return c.cs.RbacV1().ClusterRoles().Delete(object.Name, nil)
-=======
-				del(object.ObjectMeta, func() error {
+				del(object.ObjectMeta, object, func() error {
 					return c.cs.RbacV1().ClusterRoles().Delete(context.Background(), object.Name, metav1.DeleteOptions{})
->>>>>>> be332eaa
 				})
 			}
 		}
 
 		if list, err := c.cs.RbacV1().ClusterRoleBindings().List(context.Background(), filter); !failure(err) {
 			for _, object := range list.Items {
-<<<<<<< HEAD
-				del(object.ObjectMeta, object, func() error {
-					return c.cs.RbacV1().ClusterRoleBindings().Delete(object.Name, nil)
-=======
-				del(object.ObjectMeta, func() error {
+				del(object.ObjectMeta, object, func() error {
 					return c.cs.RbacV1().ClusterRoleBindings().Delete(context.Background(), object.Name, metav1.DeleteOptions{})
->>>>>>> be332eaa
 				})
 			}
 		}
 
 		if list, err := c.cs.CoreV1().Services("").List(context.Background(), filter); !failure(err) {
 			for _, object := range list.Items {
-<<<<<<< HEAD
-				del(object.ObjectMeta, object, func() error {
-					return c.cs.CoreV1().Services(object.Namespace).Delete(object.Name, nil)
-=======
-				del(object.ObjectMeta, func() error {
+				del(object.ObjectMeta, object, func() error {
 					return c.cs.CoreV1().Services(object.Namespace).Delete(context.Background(), object.Name, metav1.DeleteOptions{})
->>>>>>> be332eaa
 				})
 			}
 		}
 
 		if list, err := c.cs.CoreV1().ServiceAccounts("").List(context.Background(), filter); !failure(err) {
 			for _, object := range list.Items {
-<<<<<<< HEAD
-				del(object.ObjectMeta, object, func() error {
-					return c.cs.CoreV1().ServiceAccounts(object.Namespace).Delete(object.Name, nil)
-				})
-			}
-		}
-
-		if list, err := c.cs.CoreV1().Secrets("").List(filter); !failure(err) {
-			for _, object := range list.Items {
-				del(object.ObjectMeta, object, func() error {
-					return c.cs.CoreV1().Secrets(object.Namespace).Delete(object.Name, nil)
-				})
-			}
-		}
-
-		if list, err := c.cs.StorageV1beta1().CSIDrivers().List(filter); !failure(err) {
-			for _, object := range list.Items {
-				del(object.ObjectMeta, object, func() error {
-					return c.cs.StorageV1beta1().CSIDrivers().Delete(object.Name, nil)
-=======
-				del(object.ObjectMeta, func() error {
+				del(object.ObjectMeta, object, func() error {
 					return c.cs.CoreV1().ServiceAccounts(object.Namespace).Delete(context.Background(), object.Name, metav1.DeleteOptions{})
 				})
 			}
 		}
 
+		if list, err := c.cs.CoreV1().Secrets("").List(context.Background(), filter); !failure(err) {
+			for _, object := range list.Items {
+				del(object.ObjectMeta, object, func() error {
+					return c.cs.CoreV1().Secrets(object.Namespace).Delete(context.Background(), object.Name, metav1.DeleteOptions{})
+				})
+			}
+		}
+
 		if list, err := c.cs.StorageV1beta1().CSIDrivers().List(context.Background(), filter); !failure(err) {
 			for _, object := range list.Items {
-				del(object.ObjectMeta, func() error {
+				del(object.ObjectMeta, object, func() error {
 					return c.cs.StorageV1beta1().CSIDrivers().Delete(context.Background(), object.Name, metav1.DeleteOptions{})
->>>>>>> be332eaa
 				})
 			}
 		}
 
 		if done {
-<<<<<<< HEAD
 			// Nothing else left, now delete the deployments and statefulsets.
-			if list, err := c.cs.AppsV1().Deployments("").List(filter); !failure(err) {
+			if list, err := c.cs.AppsV1().Deployments("").List(context.Background(), filter); !failure(err) {
 				for _, object := range list.Items {
 					del(object.ObjectMeta, object, func() error {
-						return c.cs.AppsV1().Deployments(object.Namespace).Delete(object.Name, nil)
+						return c.cs.AppsV1().Deployments(object.Namespace).Delete(context.Background(), object.Name, metav1.DeleteOptions{})
 					})
 				}
 			}
-			if list, err := c.cs.AppsV1().StatefulSets("").List(filter); !failure(err) {
+			if list, err := c.cs.AppsV1().StatefulSets("").List(context.Background(), filter); !failure(err) {
 				for _, object := range list.Items {
 					del(object.ObjectMeta, object, func() error {
-						return c.cs.AppsV1().StatefulSets(object.Namespace).Delete(object.Name, nil)
-=======
-			// Nothing else left, now delete the statefulset.
-			if list, err := c.cs.AppsV1().StatefulSets("").List(context.Background(), filter); !failure(err) {
-				for _, object := range list.Items {
-					del(object.ObjectMeta, func() error {
 						return c.cs.AppsV1().StatefulSets(object.Namespace).Delete(context.Background(), object.Name, metav1.DeleteOptions{})
->>>>>>> be332eaa
 					})
 				}
 			}
@@ -466,7 +402,6 @@
 	return "production"
 }
 
-<<<<<<< HEAD
 // FindDeployment checks whether there is a PMEM-CSI driver and/or
 // operator deployment in the cluster. A deployment is found via its
 // deployment resp. statefulset object, which must have a
@@ -493,14 +428,7 @@
 }
 
 func findDriver(c *Cluster) (*Deployment, error) {
-	list, err := c.cs.AppsV1().StatefulSets("").List(metav1.ListOptions{LabelSelector: deploymentLabel})
-=======
-// FindPMEMDriver checks whether there is a PMEM-CSI driver
-// installation in the cluster. An installation is found via its
-// statefulset, which must have a pmem-csi.intel.com/deployment label.
-func FindPMEMDriver(c *Cluster) (*Deployment, error) {
-	statefulsets, err := c.cs.AppsV1().StatefulSets("").List(context.Background(), metav1.ListOptions{LabelSelector: deploymentLabel})
->>>>>>> be332eaa
+	list, err := c.cs.AppsV1().StatefulSets("").List(context.Background(), metav1.ListOptions{LabelSelector: deploymentLabel})
 	if err != nil {
 		return nil, err
 	}
@@ -527,7 +455,7 @@
 }
 
 func findOperator(c *Cluster) (*Deployment, error) {
-	list, err := c.cs.AppsV1().Deployments("").List(metav1.ListOptions{LabelSelector: deploymentLabel})
+	list, err := c.cs.AppsV1().Deployments("").List(context.Background(), metav1.ListOptions{LabelSelector: deploymentLabel})
 	if err != nil {
 		return nil, err
 	}
